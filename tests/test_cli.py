--- conflicted
+++ resolved
@@ -1,5 +1,5 @@
 import unittest
-from unittest.mock import Mock, patch
+from unittest.mock import patch
 
 from asyncclick.testing import CliRunner
 
@@ -82,21 +82,6 @@
             call_args, _ = mock_create_agent.return_value.new_task.call_args
             self.assertEqual(call_args[0], "task.txt")
 
-<<<<<<< HEAD
-=======
-    @patch("trae_agent.cli.create_agent")
-    async def test_run_handles_agent_exception(self, mock_create_agent):
-        """Test that the CLI handles exceptions raised from the agent gracefully."""
-        # deliberately make the mock agent's execute_task raise an error
-        mock_create_agent.return_value.setup_trajectory_recording = Mock(return_value="fake/path")
-        mock_agent_instance = mock_create_agent.return_value
-        mock_agent_instance.execute_task.side_effect = Exception("Core agent failed")
-
-        result = await self.runner.invoke(cli, ["run", "some task"])
-        self.assertNotEqual(result.exit_code, 0)
-        self.assertIn("Unexpected error: Core agent failed", result.output)
-
->>>>>>> d0d57055
 
 if __name__ == "__main__":
     unittest.main()