--- conflicted
+++ resolved
@@ -26,7 +26,6 @@
 console = Console()
 
 
-<<<<<<< HEAD
 def resolve_config_file(config_file: str) -> str:
     """
     Resolve config file with backward compatibility.
@@ -47,28 +46,6 @@
         return config_file
 
 
-async def create_agent(trae_agent_config: TraeAgentConfig) -> TraeAgent:
-    """
-    create_agent creates a Trae Agent with the specified configuration.
-    Args:
-        config: Agent configuration. It is expected that the config comes from load_config.
-    Return:
-        TraeAgent object
-    """
-    try:
-        # Create agent
-        # agent = TraeAgent(trae_agent_config)
-        agent = await TraeAgent.create(trae_agent_config)
-        return agent
-
-    except Exception as e:
-        console.print(f"[red]Error creating agent: {e}[/red]")
-        console.print(traceback.format_exc())
-        sys.exit(1)
-
-
-=======
->>>>>>> 1531f840
 @click.group()
 @click.version_option(version="0.1.0")
 def cli():
@@ -97,6 +74,7 @@
 @click.option(
     "--console-type",
     "-ct",
+    default="simple",
     type=click.Choice(["simple", "rich"], case_sensitive=False),
     help="Type of console to use (simple or rich)",
 )
@@ -111,7 +89,6 @@
     task: str | None,
     file_path: str | None,
     patch_path: str,
-<<<<<<< HEAD
     provider: str | None,
     model: str | None,
     model_base_url: str | None,
@@ -121,19 +98,8 @@
     must_patch: bool,
     config_file: str,
     trajectory_file: str | None,
-=======
-    provider: str | None = None,
-    model: str | None = None,
-    model_base_url: str | None = None,
-    api_key: str | None = None,
-    max_steps: int | None = None,
-    working_dir: str | None = None,
-    must_patch: bool = False,
-    config_file: str = "trae_config.json",
-    trajectory_file: str | None = None,
-    console_type: str | None = "simple",
-    agent_type: str | None = "trae_agent",
->>>>>>> 1531f840
+    console_type: str | None,
+    agent_type: str | None,
 ):
     """
     Run is the main function of tace. it runs a task using Trae Agent.
@@ -271,7 +237,19 @@
 )
 @click.option("--max-steps", help="Maximum number of execution steps", type=int, default=20)
 @click.option("--trajectory-file", "-t", help="Path to save trajectory file")
-<<<<<<< HEAD
+@click.option(
+    "--console-type",
+    "-ct",
+    type=click.Choice(["simple", "rich"], case_sensitive=False),
+    help="Type of console to use (simple or rich)",
+)
+@click.option(
+    "--agent-type",
+    "-at",
+    type=click.Choice(["trae_agent"], case_sensitive=False),
+    help="Type of agent to use (trae_agent)",
+    default="trae_agent",
+)
 async def interactive(
     provider: str | None,
     model: str | None,
@@ -280,31 +258,8 @@
     config_file: str,
     max_steps: int | None,
     trajectory_file: str | None,
-=======
-@click.option(
-    "--console-type",
-    "-ct",
-    type=click.Choice(["simple", "rich"], case_sensitive=False),
-    help="Type of console to use (simple or rich)",
-)
-@click.option(
-    "--agent-type",
-    "-at",
-    type=click.Choice(["trae_agent"], case_sensitive=False),
-    help="Type of agent to use (trae_agent)",
-    default="trae_agent",
-)
-def interactive(
-    provider: str | None = None,
-    model: str | None = None,
-    model_base_url: str | None = None,
-    api_key: str | None = None,
-    config_file: str = "trae_config.json",
-    max_steps: int | None = None,
-    trajectory_file: str | None = None,
-    console_type: str | None = "simple",
-    agent_type: str | None = "trae_agent",
->>>>>>> 1531f840
+    console_type: str | None,
+    agent_type: str | None,
 ):
     """
     This function starts an interactive session with Trae Agent.
