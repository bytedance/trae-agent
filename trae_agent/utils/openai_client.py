# Copyright (c) 2025 ByteDance Ltd. and/or its affiliates
# SPDX-License-Identifier: MIT

"""OpenAI API client wrapper with tool integration."""

import json
import random
import time
from typing import override

import openai
from openai.types.responses import (
    FunctionToolParam,
    ResponseFunctionToolCallParam,
    ResponseInputParam,
)
from openai.types.responses.response_input_param import FunctionCallOutput

from ..tools.base import Tool, ToolCall, ToolResult
from ..utils.config import ModelParameters
from .base_client import BaseLLMClient
from .llm_basics import LLMMessage, LLMResponse, LLMUsage


class OpenAIClient(BaseLLMClient):
    """OpenAI client wrapper with tool schema generation."""

    def __init__(self, model_parameters: ModelParameters):
        super().__init__(model_parameters)

        self.client: openai.OpenAI = openai.OpenAI(api_key=self.api_key, base_url=self.base_url)
        self.message_history: ResponseInputParam = []

    @override
    def set_chat_history(self, messages: list[LLMMessage]) -> None:
        """Set the chat history."""
        self.message_history = self.parse_messages(messages)

    @override
    def chat(
        self,
        messages: list[LLMMessage],
        model_parameters: ModelParameters,
        tools: list[Tool] | None = None,
        reuse_history: bool = True,
    ) -> LLMResponse:
        """Send chat messages to OpenAI with optional tool support."""
        openai_messages: ResponseInputParam = self.parse_messages(messages)

        tool_schemas = None
        if tools:
            tool_schemas = [
                FunctionToolParam(
                    name=tool.name,
                    description=tool.description,
                    parameters=tool.get_input_schema(),
                    strict=True,
                    type="function",
                )
                for tool in tools
            ]

        api_call_input: ResponseInputParam = []
        if reuse_history:
            api_call_input.extend(self.message_history)
        api_call_input.extend(openai_messages)

        response = None
        error_message = ""
        for i in range(model_parameters.max_retries):
            try:
                response = self.client.responses.create(
                    input=api_call_input,
                    model=model_parameters.model,
                    tools=tool_schemas if tool_schemas else openai.NOT_GIVEN,
                    temperature=model_parameters.temperature
                    if "o3" not in model_parameters.model
                    and "o4-mini" not in model_parameters.model
                    else openai.NOT_GIVEN,
                    top_p=model_parameters.top_p,
                    max_output_tokens=model_parameters.max_tokens,
                )
                break
            except Exception as e:
<<<<<<< HEAD
                this_error_message = str(e)
                error_message += f"Error {i + 1}: {this_error_message}\n"
                sleep_time = random.randint(3, 30)
                print(
                    f"OpenAI API call failed: {this_error_message} will sleep for {sleep_time} seconds and will retry."
                )
=======
                error_message += f"Error {i + 1}: {str(e)}\n"
                print(error_message)
>>>>>>> 7c17b48b
                # Randomly sleep for 3-30 seconds
                time.sleep(sleep_time)

        if response is None:
            raise ValueError(
                f"Failed to get response from OpenAI after max retries: {error_message}"
            )

        self.message_history = api_call_input + response.output

        content = ""
        tool_calls: list[ToolCall] = []
        for output_block in response.output:
            if output_block.type == "function_call":
                tool_calls.append(
                    ToolCall(
                        call_id=output_block.call_id,
                        name=output_block.name,
                        arguments=json.loads(output_block.arguments)
                        if output_block.arguments
                        else {},
                        id=output_block.id,
                    )
                )
            elif output_block.type == "message":
                content = "".join(
                    content_block.text
                    for content_block in output_block.content
                    if content_block.type == "output_text"
                )

        usage = None
        if response.usage:
            usage = LLMUsage(
                input_tokens=response.usage.input_tokens or 0,
                output_tokens=response.usage.output_tokens or 0,
                cache_read_input_tokens=response.usage.input_tokens_details.cached_tokens or 0,
                reasoning_tokens=response.usage.output_tokens_details.reasoning_tokens or 0,
            )

        llm_response = LLMResponse(
            content=content,
            usage=usage,
            model=response.model,
            finish_reason=response.status,
            tool_calls=tool_calls if len(tool_calls) > 0 else None,
        )

        # Record trajectory if recorder is available
        if self.trajectory_recorder:
            self.trajectory_recorder.record_llm_interaction(
                messages=messages,
                response=llm_response,
                provider="openai",
                model=model_parameters.model,
                tools=tools,
            )

        return llm_response

    @override
    def supports_tool_calling(self, model_parameters: ModelParameters) -> bool:
        """Check if the current model supports tool calling."""

        if "o1-mini" in model_parameters.model:
            return False

        tool_capable_models = [
            "gpt-4-turbo",
            "gpt-4o",
            "gpt-4o-mini",
            "gpt-4.1",
            "gpt-4.5",
            "o1",
            "o3",
            "o3-mini",
            "o4-mini",
        ]
        return any(model in model_parameters.model for model in tool_capable_models)

    def parse_messages(self, messages: list[LLMMessage]) -> ResponseInputParam:
        """Parse the messages to OpenAI format."""
        openai_messages: ResponseInputParam = []
        for msg in messages:
            if msg.tool_result:
                openai_messages.append(self.parse_tool_call_result(msg.tool_result))
            elif msg.tool_call:
                openai_messages.append(self.parse_tool_call(msg.tool_call))
            else:
                if not msg.content:
                    raise ValueError("Message content is required")
                if msg.role == "system":
                    openai_messages.append({"role": "system", "content": msg.content})
                elif msg.role == "user":
                    openai_messages.append({"role": "user", "content": msg.content})
                elif msg.role == "assistant":
                    openai_messages.append({"role": "assistant", "content": msg.content})
                else:
                    raise ValueError(f"Invalid message role: {msg.role}")
        return openai_messages

    def parse_tool_call(self, tool_call: ToolCall) -> ResponseFunctionToolCallParam:
        """Parse the tool call from the LLM response."""
        return ResponseFunctionToolCallParam(
            call_id=tool_call.call_id,
            name=tool_call.name,
            arguments=json.dumps(tool_call.arguments),
            type="function_call",
        )

    def parse_tool_call_result(self, tool_call_result: ToolResult) -> FunctionCallOutput:
        """Parse the tool call result from the LLM response to FunctionCallOutput format."""
        result_content: str = ""
        if tool_call_result.result is not None:
            result_content += str(tool_call_result.result)
        if tool_call_result.error:
            result_content += f"\nError: {tool_call_result.error}"
        result_content = result_content.strip()

        return FunctionCallOutput(
            type="function_call_output",  # Explicitly set the type field
            call_id=tool_call_result.call_id,
            output=result_content,
        )<|MERGE_RESOLUTION|>--- conflicted
+++ resolved
@@ -82,17 +82,12 @@
                 )
                 break
             except Exception as e:
-<<<<<<< HEAD
                 this_error_message = str(e)
                 error_message += f"Error {i + 1}: {this_error_message}\n"
                 sleep_time = random.randint(3, 30)
                 print(
                     f"OpenAI API call failed: {this_error_message} will sleep for {sleep_time} seconds and will retry."
                 )
-=======
-                error_message += f"Error {i + 1}: {str(e)}\n"
-                print(error_message)
->>>>>>> 7c17b48b
                 # Randomly sleep for 3-30 seconds
                 time.sleep(sleep_time)
 
