--- conflicted
+++ resolved
@@ -2,16 +2,11 @@
 # SPDX-License-Identifier: MIT
 
 """
-<<<<<<< HEAD
 Ollama API client wrapper with tool intergration
 """
 
 import os
-=======
-Ollama API client wrapper with tool integration
-"""
-
->>>>>>> 4e0b7dd6
+
 import json
 import random
 import time
@@ -42,22 +37,14 @@
         self.client: openai.OpenAI = openai.OpenAI(
             # by default ollama doesn't require any api key. It should set to be "ollama".
             api_key=self.api_key,
-<<<<<<< HEAD
-            base_url=model_parameters.base_url,
-=======
             base_url=model_parameters.base_url if model_parameters.base_url else "http://localhost:11434"
->>>>>>> 4e0b7dd6
         )
 
         self.message_history: ResponseInputParam = []
 
     @override
     def set_chat_history(self, messages: list[LLMMessage]) -> None:
-<<<<<<< HEAD
-        return super().set_chat_history(messages)
-=======
         self.message_history = self.parse_messages(messages)
->>>>>>> 4e0b7dd6
 
     @override
     def chat(
@@ -178,15 +165,10 @@
 
     @override
     def supports_tool_calling(self, model_parameters: ModelParameters) -> bool:
-<<<<<<< HEAD
-        """Check if the current model supports tool calling."""
-
-=======
         """
             Check if the current model supports tool calling.
             TODO: there should be a more robust way to handle tool_support check or we have to manually type every supported model which is not really that feasible. for example deepseek familay has deepseek:1.5b deepseek:7b ...
         """
->>>>>>> 4e0b7dd6
         tool_support_model = [
             "deepseek-r1",
             "qwen3",
@@ -214,11 +196,7 @@
 
     def parse_messages(self, messages: list[LLMMessage]) -> ResponseInputParam:
         """
-<<<<<<< HEAD
-        Ollama parse messages should be compitable with openai handling
-=======
         Ollama parse messages should be compatible with openai handling
->>>>>>> 4e0b7dd6
         """
         openai_messages: ResponseInputParam = []
         for msg in messages:
