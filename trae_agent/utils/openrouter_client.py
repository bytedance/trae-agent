--- conflicted
+++ resolved
@@ -12,240 +12,4 @@
     """OpenRouter client wrapper that maintains compatibility while using the new architecture."""
 
     def __init__(self, model_parameters: ModelParameters):
-<<<<<<< HEAD
-        super().__init__(model_parameters, OpenRouterProvider())
-=======
-        super().__init__(model_parameters)
-
-        # Use OpenAI SDK with OpenRouter's base URL
-        self.client: openai.OpenAI = openai.OpenAI(api_key=self.api_key, base_url=self.base_url)
-        self.message_history: list[ChatCompletionMessageParam] = []
-
-    @override
-    def set_chat_history(self, messages: list[LLMMessage]) -> None:
-        """Set the chat history."""
-        self.message_history = self.parse_messages(messages)
-
-    def _create_openrouter_response(
-        self,
-        model_parameters: ModelParameters,
-        tool_schemas: list[ChatCompletionToolParam] | None,
-        extra_headers: dict[str, str] | None = None,
-    ) -> ChatCompletion:
-        """Create a response using OpenRouter API. This method will be decorated with retry logic."""
-        return self.client.chat.completions.create(
-            model=model_parameters.model,
-            messages=self.message_history,
-            tools=tool_schemas if tool_schemas else openai.NOT_GIVEN,
-            temperature=model_parameters.temperature,
-            top_p=model_parameters.top_p,
-            max_tokens=model_parameters.max_tokens,
-            extra_headers=extra_headers if extra_headers else None,
-            n=1,
-        )
-
-    @override
-    def chat(
-        self,
-        messages: list[LLMMessage],
-        model_parameters: ModelParameters,
-        tools: list[Tool] | None = None,
-        reuse_history: bool = True,
-    ) -> LLMResponse:
-        """Send chat messages to OpenRouter with optional tool support."""
-        openrouter_messages = self.parse_messages(messages)
-        if reuse_history:
-            self.message_history = self.message_history + openrouter_messages
-        else:
-            self.message_history = openrouter_messages
-
-        tool_schemas = None
-        # Add tools if provided
-        if tools:
-            tool_schemas = [
-                ChatCompletionToolParam(
-                    function=FunctionDefinition(
-                        name=tool.get_name(),
-                        description=tool.get_description(),
-                        parameters=tool.get_input_schema(),
-                    ),
-                    type="function",
-                )
-                for tool in tools
-            ]
-
-        # Set up extra headers for OpenRouter
-        extra_headers: dict[str, str] = {}
-
-        openrouter_site_url = os.getenv("OPENROUTER_SITE_URL")
-        if openrouter_site_url:
-            extra_headers["HTTP-Referer"] = openrouter_site_url
-        openrouter_size_name = os.getenv("OPENROUTER_SITE_NAME")
-        if openrouter_size_name:
-            extra_headers["X-Title"] = openrouter_size_name
-
-        # Apply retry decorator to the API call
-        retry_decorator = retry_with(
-            func=self._create_openrouter_response,
-            service_name="OpenRouter",
-            max_retries=model_parameters.max_retries,
-        )
-        response = retry_decorator(model_parameters, tool_schemas, extra_headers)
-
-        choice = response.choices[0]
-
-        tool_calls: list[ToolCall] | None = None
-        if choice.message.tool_calls:
-            tool_calls = []
-            for tool_call in choice.message.tool_calls:
-                tool_calls.append(
-                    ToolCall(
-                        name=tool_call.function.name,
-                        call_id=tool_call.id,
-                        arguments=(
-                            json.loads(tool_call.function.arguments)
-                            if tool_call.function.arguments
-                            else {}
-                        ),
-                    )
-                )
-
-        llm_response = LLMResponse(
-            content=choice.message.content or "",
-            tool_calls=tool_calls,
-            finish_reason=choice.finish_reason,
-            model=response.model,
-            usage=(
-                LLMUsage(
-                    input_tokens=response.usage.prompt_tokens or 0,
-                    output_tokens=response.usage.completion_tokens or 0,
-                )
-                if response.usage
-                else None
-            ),
-        )
-
-        # update message history
-        if llm_response.tool_calls:
-            self.message_history.append(
-                ChatCompletionAssistantMessageParam(
-                    role="assistant",
-                    content=llm_response.content,
-                    tool_calls=[
-                        ChatCompletionMessageToolCallParam(
-                            id=tool_call.call_id,
-                            function=Function(
-                                name=tool_call.name,
-                                arguments=json.dumps(tool_call.arguments),
-                            ),
-                            type="function",
-                        )
-                        for tool_call in llm_response.tool_calls
-                    ],
-                )
-            )
-        elif llm_response.content:
-            self.message_history.append(
-                ChatCompletionAssistantMessageParam(content=llm_response.content, role="assistant")
-            )
-
-        if self.trajectory_recorder:
-            self.trajectory_recorder.record_llm_interaction(
-                messages=messages,
-                response=llm_response,
-                provider="openrouter",
-                model=model_parameters.model,
-                tools=tools,
-            )
-
-        return llm_response
-
-    @override
-    def supports_tool_calling(self, model_parameters: ModelParameters) -> bool:
-        """Check if the current model supports tool calling."""
-        # Most modern models on OpenRouter support tool calling
-        # We'll be conservative and check for known capable models
-        tool_capable_patterns = [
-            "gpt-4",
-            "gpt-3.5-turbo",
-            "claude-3",
-            "claude-2",
-            "gemini",
-            "mistral",
-            "llama-3",
-            "command-r",
-        ]
-        return any(pattern in model_parameters.model.lower() for pattern in tool_capable_patterns)
-
-    def parse_messages(self, messages: list[LLMMessage]) -> list[ChatCompletionMessageParam]:
-        openrouter_messages: list[ChatCompletionMessageParam] = []
-        for msg in messages:
-            match msg:
-                case msg if msg.tool_call is not None:
-                    _msg_tool_call_handler(openrouter_messages, msg)
-                case msg if msg.tool_result is not None:
-                    _msg_tool_result_handler(openrouter_messages, msg)
-                case msg if msg.role is not None:
-                    _msg_role_handler(openrouter_messages, msg)
-                case _:
-                    raise ValueError(f"Invalid message: {msg}")
-
-        return openrouter_messages
-
-
-def _msg_tool_call_handler(messages: list[ChatCompletionMessageParam], msg: LLMMessage) -> None:
-    if msg.tool_call:
-        messages.append(
-            ChatCompletionFunctionMessageParam(
-                content=json.dumps(
-                    {
-                        "name": msg.tool_call.name,
-                        "arguments": msg.tool_call.arguments,
-                    }
-                ),
-                role="function",
-                name=msg.tool_call.name,
-            )
-        )
-
-
-def _msg_tool_result_handler(messages: list[ChatCompletionMessageParam], msg: LLMMessage) -> None:
-    if msg.tool_result:
-        result: str = ""
-        if msg.tool_result.result:
-            result = result + msg.tool_result.result + "\n"
-        if msg.tool_result.error:
-            result += "Tool call failed with error:\n"
-            result += msg.tool_result.error
-        result = result.strip()
-        messages.append(
-            ChatCompletionToolMessageParam(
-                content=result,
-                role="tool",
-                tool_call_id=msg.tool_result.call_id,
-            )
-        )
-
-
-def _msg_role_handler(messages: list[ChatCompletionMessageParam], msg: LLMMessage) -> None:
-    if msg.role:
-        match msg.role:
-            case "system":
-                if not msg.content:
-                    raise ValueError("System message content is required")
-                messages.append(
-                    ChatCompletionSystemMessageParam(content=msg.content, role="system")
-                )
-            case "user":
-                if not msg.content:
-                    raise ValueError("User message content is required")
-                messages.append(ChatCompletionUserMessageParam(content=msg.content, role="user"))
-            case "assistant":
-                if not msg.content:
-                    raise ValueError("Assistant message content is required")
-                messages.append(
-                    ChatCompletionAssistantMessageParam(content=msg.content, role="assistant")
-                )
-            case _:
-                raise ValueError(f"Invalid message role: {msg.role}")
->>>>>>> 19fb806c
+        super().__init__(model_parameters, OpenRouterProvider())